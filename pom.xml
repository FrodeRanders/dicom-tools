--- conflicted
+++ resolved
@@ -15,17 +15,10 @@
     <project.build.sourceEncoding>UTF-8</project.build.sourceEncoding>
     <maven.compiler.source>9</maven.compiler.source>
     <maven.compiler.target>9</maven.compiler.target>
-<<<<<<< HEAD
     <dcm4che4.version>5.29.2</dcm4che4.version>
-    <log4j.version>[2.17.0,)</log4j.version>
+    <log4j.version>[2.18.0,)</log4j.version>
     <slf4j.version>2.0.7</slf4j.version>
     <jaxen.version>2.0.0</jaxen.version>
-=======
-    <dcm4che4.version>5.27.0</dcm4che4.version>
-    <log4j.version>2.18.0</log4j.version>
-    <slf4j.version>1.7.36</slf4j.version>
-    <jaxen.version>1.2.0</jaxen.version>
->>>>>>> b27374f9
   </properties>
 
   <repositories>
